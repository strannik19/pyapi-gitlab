--- conflicted
+++ resolved
@@ -43,16 +43,6 @@
         else:
             self.headers['SUDO'] = user
 
-<<<<<<< HEAD
-    def getsshkeys(self):
-        """
-        Gets all the ssh keys for the current user
-
-        :return: a dictionary with the lists
-        """
-        request = requests.get(
-            self.keys_url, headers=self.headers, verify=self.verify_ssl, auth=self.auth, timeout=self.timeout)
-=======
     def getsshkey(self, key_id):
         """
         Get a single ssh key identified by key_id
@@ -63,70 +53,11 @@
         request = requests.get(
             '{0}/{1}'.format(self.keys_url, key_id),
             headers=self.headers, verify=self.verify_ssl, auth=self.auth, timeout=self.timeout)
->>>>>>> 0cbcb30b
-
-        if request.status_code == 200:
-            return request.json()
-        else:
-            return False
-
-<<<<<<< HEAD
-    def addsshkey(self, title, key):
-        """
-        Add a new ssh key for the current user
-
-        :param title: title of the new key
-        :param key: the key itself
-        :return: true if added, false if it didn't add it (it could be because the name or key already exists)
-        """
-        data = {'title': title, 'key': key}
-
-        request = requests.post(
-            self.keys_url, headers=self.headers, data=data,
-            verify=self.verify_ssl, auth=self.auth, timeout=self.timeout)
-
-        if request.status_code == 201:
-            return True
-        else:
-            return False
-
-    def addsshkeyuser(self, user_id, title, key):
-        """
-        Add a new ssh key for the user identified by id
-
-        :param user_id: id of the user to add the key to
-        :param title: title of the new key
-        :param key: the key itself
-        :return: true if added, false if it didn't add it (it could be because the name or key already exists)
-        """
-        data = {'title': title, 'key': key}
-
-        request = requests.post(
-            '{0}/{1}/keys'.format(self.users_url, user_id), headers=self.headers,
-            data=data, verify=self.verify_ssl, auth=self.auth, timeout=self.timeout)
-
-        if request.status_code == 201:
-            return True
-        else:
-            return False
-
-    def deletesshkey(self, key_id):
-        """
-        Deletes an sshkey for the current user identified by id
-
-        :param key_id: the id of the key
-        :return: False if it didn't delete it, True if it was deleted
-        """
-        request = requests.delete(
-            '{0}/{1}'.format(self.keys_url, key_id), headers=self.headers,
-            verify=self.verify_ssl, auth=self.auth, timeout=self.timeout)
-
-        if request.content == b'null':
-            return False
-        else:
-            return True
-=======
->>>>>>> 0cbcb30b
+
+        if request.status_code == 200:
+            return request.json()
+        else:
+            return False
 
     def getprojectsowned(self, page=1, per_page=20):
         """
