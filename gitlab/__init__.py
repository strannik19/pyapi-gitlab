# -*- coding: utf-8 -*-
"""
pyapi-gitlab, a gitlab python wrapper for the gitlab API
by Itxaka Serrano Garcia <itxakaserrano@gmail.com>
Check the license on the LICENSE file
"""

import requests
import json
from . import exceptions


class Gitlab(object):
    """Gitlab class"""

    def __init__(self, host, token="", oauth_token="", verify_ssl=True):
        """on init we setup the token used for all the api calls and all the urls

        :param host: host of gitlab
        :param token: token
        """
        if token != "":
            self.token = token
            self.headers = {"PRIVATE-TOKEN": self.token}
        if oauth_token != "":
            self.oauth_token = oauth_token
            self.headers = {"Authorization": 'Bearer {}'.format(
                self.oauth_token)}
        if not host:
            raise ValueError("host argument may not be empty")
        if host[-1] == '/':
            self.host = host[:-1]
        else:
            self.host = host
        if self.host[:7] == 'http://' or self.host[:8] == 'https://':
            pass
        else:
            self.host = 'https://' + self.host

        self.api_url = self.host + "/api/v3"
        self.projects_url = self.api_url + "/projects"
        self.users_url = self.api_url + "/users"
        self.keys_url = self.api_url + "/user/keys"
        self.groups_url = self.api_url + "/groups"
        self.search_url = self.api_url + "/projects/search"
        self.hook_url = self.api_url + "/hooks"
        self.verify_ssl = verify_ssl

    def login(self, email=None, password=None, user=None):
        """Logs the user in and setups the header with the private token

        :param user: gitlab user
        :param password: gitlab password
        :return: True if login successfull
        """
        if user != None:
            data = {"login": user, "password": password}
        elif email != None:
            data = {"email": email, "password": password}
        else:
            raise ValueError('Neither username nor email provided to login')

        request = requests.post("{0}/api/v3/session".format(self.host), data=data,
                                verify=self.verify_ssl,
                                headers={"connection": "close"})
        if request.status_code == 201:
            self.token = json.loads(request.content.decode("utf-8"))['private_token']
            self.headers = {"PRIVATE-TOKEN": self.token,
                            "connection": "close"}
            return True
        else:
            msg = json.loads(request.content.decode("utf-8"))['message']
            raise exceptions.HttpError(msg)

    def setsudo(self, user=None):
        """Set the subsequent API calls to the user provided

        :param user: User id or username to change to, None to return to the logged user
        :return: Nothing
        """
        if user is None:
            try:
                self.headers.pop("SUDO")
            except KeyError:
                pass
        else:
            self.headers["SUDO"] = user

    def getusers(self, search=None, page=1, per_page=20):
        """Return a user list

        :param search: Optional search query
        :param page: Which page to return (default is 1)
        :param per_page: Number of items to return per page (default is 20)
        :return: returs a dictionary of the users, false if there is an error
        """
        data = {'page': page, 'per_page': per_page}
        if search:
            data['search'] = search
        request = requests.get(self.users_url, params=data,
                               headers=self.headers, verify=self.verify_ssl)
        if request.status_code == 200:
            return json.loads(request.content.decode("utf-8"))
        else:
            return False

    def getuser(self, user_id):
        """Get info for a user identified by id

        :param user_id: id of the user
        :return: False if not found, a dictionary if found
        """
        request = requests.get("{0}/{1}".format(self.users_url, user_id),
                               headers=self.headers, verify=self.verify_ssl)
        if request.status_code == 200:
            return json.loads(request.content.decode("utf-8"))
        else:
            return False

    def createuser(self, name, username, password, email, **kwargs):
        """Create a user

        :param name: Obligatory
        :param username: Obligatory
        :param password: Obligatory
        :param email: Obligatory
        :param kwargs: Any param the the Gitlab API supports
        :return: True if the user was created,false if it wasn't(already exists)
        """
        data = {"name": name, "username": username, "password": password, "email": email}

        if kwargs:
            data.update(kwargs)

        request = requests.post(self.users_url, headers=self.headers, data=data,
                                verify=self.verify_ssl)
        if request.status_code == 201:
            return json.loads(request.content.decode("utf-8"))
        elif request.status_code == 404:
            return False

    def deleteuser(self, user_id):
        """Deletes an user by ID

        :param user_id: id of the user to delete
        :return: True if it deleted, False if it couldn't. False could happen for several reasons, but there isn't a good way of differenting them
        """
        request = requests.delete("{0}/{1}".format(self.users_url, user_id),
                                  headers=self.headers, verify=self.verify_ssl)
        if request.status_code == 200:
            return True
        else:

            return False

    def currentuser(self):
        """Returns the current user parameters. The current user is linked
        to the secret token

        :return: a list with the current user properties
        """
        request = requests.get("{0}/api/v3/user".format(self.host),
                               headers=self.headers, verify=self.verify_ssl)
        return json.loads(request.content.decode("utf-8"))

    def edituser(self, user_id, **kwargs):
        """Edits an user data.

        :param user_id: id of the user to change
        :param kwargs: Any param the the Gitlab API supports
        :return: Dict of the user
        """
        data = {}

        if kwargs:
            data.update(kwargs)

        request = requests.put("{0}/{1}".format(self.users_url, user_id),
                               headers=self.headers, data=data,
                               verify=self.verify_ssl)
        if request.status_code == 200:
            return json.loads(request.content.decode("utf-8"))
        else:
            return False

    def getsshkeys(self, page=1, per_page=20):
        """Gets all the ssh keys for the current user

        :return: a dictionary with the lists
        """
        data = {'page': page, 'per_page': per_page}
        request = requests.get(self.keys_url, headers=self.headers, params=data,
                               verify=self.verify_ssl)
        if request.status_code == 200:
            return json.loads(request.content.decode("utf-8"))
        else:

            return False

    def getsshkey(self, key_id):
        """Get a single ssh key identified by key_id

        :param key_id: the id of the key
        :return: the key itself
        """
        request = requests.get("{0}/{1}".format(self.keys_url, key_id),
                               headers=self.headers, verify=self.verify_ssl)
        if request.status_code == 200:
            return json.loads(request.content.decode("utf-8"))
        else:

            return False

    def addsshkey(self, title, key):
        """Add a new ssh key for the current user

        :param title: title of the new key
        :param key: the key itself
        :return: true if added, false if it didn't add it (it could be because the name or key already exists)
        """
        data = {"title": title, "key": key}
        request = requests.post(self.keys_url, headers=self.headers, data=data,
                                verify=self.verify_ssl)
        if request.status_code == 201:
            return True
        else:

            return False

    def addsshkeyuser(self, user_id, title, key):
        """Add a new ssh key for the user identified by id

        :param user_id: id of the user to add the key to
        :param title: title of the new key
        :param key: the key itself
        :return: true if added, false if it didn't add it (it could be because the name or key already exists)
        """
        data = {"title": title, "key": key}

        request = requests.post("{0}/{1}/keys".format(self.users_url, user_id),
                                headers=self.headers, data=data, verify=self.verify_ssl)
        if request.status_code == 201:
            return True
        else:

            return False

    def deletesshkey(self, key_id):
        """Deletes an sshkey for the current user identified by id

        :param key_id: the id of the key
        :return: False if it didn't delete it, True if it was deleted
        """
        request = requests.delete("{0}/{1}".format(self.keys_url, key_id),
                                  headers=self.headers, verify=self.verify_ssl)
        if request.content == b"null":
            return False
        else:
            return True

    def getprojects(self, page=1, per_page=20):
        """Returns a dictionary of all the projects

        :return: list with the repo name, description, last activity,web url, ssh url, owner and if its public
        """
        data = {'page': page, 'per_page': per_page}

        request = requests.get(self.projects_url, params=data,
                               headers=self.headers, verify=self.verify_ssl)
        if request.status_code == 200:
            return json.loads(request.content.decode("utf-8"))
        else:
            return False

    def getprojectsall(self, page=1, per_page=20):
        """Returns a dictionary of all the projects for admins only

        :return: list with the repo name, description, last activity,web url, ssh url, owner and if its public
        """
        data = {'page': page, 'per_page': per_page}

        request = requests.get("{0}/all".format(self.projects_url), params=data,
                               headers=self.headers, verify=self.verify_ssl)
        if request.status_code == 200:
            return json.loads(request.content.decode("utf-8"))
        else:
            return False

    def getprojectsowned(self, page=1, per_page=20):
        """Returns a dictionary of all the projects for the current user

        :return: list with the repo name, description, last activity, web url, ssh url, owner and if its public
        """
        data = {'page': page, 'per_page': per_page}

        request = requests.get("{0}/owned".format(self.projects_url), params=data,
                               headers=self.headers, verify=self.verify_ssl)
        if request.status_code == 200:
            return json.loads(request.content.decode("utf-8"))
        else:
            return False

    def getproject(self, project_id):
        """Get info for a project identified by id

        :param project_id: id of the project
        :return: False if not found, a dictionary if found
        """
        request = requests.get("{0}/{1}".format(self.projects_url, project_id),
                               headers=self.headers, verify=self.verify_ssl)
        if request.status_code == 200:
            return json.loads(request.content.decode("utf-8"))
        else:

            return False

    def getprojectevents(self, project_id, page=1, per_page=20):
        """Get the project identified by id, events(commits)

        :param project_id: id of the project
        :return: False if no project with that id, a dictionary with the events if found
        """
        data = {'page': page, 'per_page': per_page}
        request = requests.get("{0}/{1}/events".format(self.projects_url, project_id), params=data, headers=self.headers,
                               verify=self.verify_ssl)
        if request.status_code == 200:
            return json.loads(request.content.decode("utf-8"))
        else:

            return False

    def createproject(self, name, **kwargs):
        """Creates a new project owned by the authenticated user.

        :param name: new project name
        :param path: custom repository name for new project. By default generated based on name
        :param namespace_id: namespace for the new project (defaults to user)
        :param description: short project description
        :param issues_enabled:
        :param merge_requests_enabled:
        :param wiki_enabled:
        :param snippets_enabled:
        :param public: if true same as setting visibility_level = 20
        :param visibility_level:
        :param sudo:
        :param import_url:
        :return:
        """
        data = {"name": name}

        if kwargs:
            data.update(kwargs)

        request = requests.post(self.projects_url, headers=self.headers,
                                data=data, verify=self.verify_ssl)
        if request.status_code == 201:
            return json.loads(request.content.decode("utf-8"))
        elif request.status_code == 403:
            if "Your own projects limit is 0" in request.text:
                print(request.text)
                return False
        else:

            return False

    def deleteproject(self, project_id):
        """Delete a project

        :param project_id: project id
        :return: always true
        """
        request = requests.delete("{0}/{1}".format(self.projects_url, project_id),
                                  headers=self.headers, verify=self.verify_ssl)
        if request.status_code == 200:
            return True

    def createprojectuser(self, user_id, name, **kwargs):
        """Creates a new project owned by the specified user. Available only for admins.

        :param user_id: user_id of owner
        :param name: new project name
        :param description: short project description
        :param default_branch: 'master' by default
        :param issues_enabled:
        :param merge_requests_enabled:
        :param wiki_enabled:
        :param snippets_enabled:
        :param public: if true same as setting visibility_level = 20
        :param visibility_level:
        :param import_url:
        :param sudo:
        :return:
        """
        data = {"name": name}

        if kwargs:
            data.update(kwargs)

        request = requests.post("{0}/user/{1}".format(self.projects_url, user_id),
                                headers=self.headers, data=data, verify=self.verify_ssl)
        if request.status_code == 201:
            return True
        else:

            return False

    def getprojectmembers(self, project_id, query=None, page=1, per_page=20):
        """Lists the members of a given project id

        :param project_id: the project id
        :param query: Optional search query
        :param page: Which page to return (default is 1)
        :param per_page: Number of items to return per page (default is 20)
        :return: the projects memebers, false if there is an error
        """
        data = {'page': page, 'per_page': per_page}
        if query:
            data['query'] = query
        request = requests.get("{0}/{1}/members".format(self.projects_url, project_id),
                               params=data, headers=self.headers,
                               verify=self.verify_ssl)
        if request.status_code == 200:
            return json.loads(request.content.decode("utf-8"))
        else:

            return False

    def addprojectmember(self, project_id, user_id, access_level):
        """Adds a project member to a project

        :param project_id: project id
        :param user_id: user id
        :param access_level: access level, see gitlab help to know more
        :return: True if success
        """
        if access_level.lower() == "master":
            access_level = 40
        elif access_level.lower() == "developer":
            access_level = 30
        elif access_level.lower() == "reporter":
            access_level = 20
        else:
            access_level = 10
        data = {"id": project_id, "user_id": user_id, "access_level": access_level}

        request = requests.post("{0}/{1}/members".format(self.projects_url, project_id),
                                headers=self.headers, data=data, verify=self.verify_ssl)
        if request.status_code == 201:
            return True
        else:
            return False

    def editprojectmember(self, project_id, user_id, access_level):
        """Edit a project member

        :param project_id: project id
        :param user_id: user id
        :param access_level: access level
        :return: True if success
        """
        if access_level.lower() == "master":
            access_level = 40
        elif access_level.lower() == "developer":
            access_level = 30
        elif access_level.lower() == "reporter":
            access_level = 20
        else:
            access_level = 10
        data = {"id": project_id, "user_id": user_id,
                "access_level": access_level}

        request = requests.put("{0}/{1}/members/{2}".format(self.projects_url, project_id, user_id),
                               headers=self.headers, data=data, verify=self.verify_ssl)
        if request.status_code == 200:
            return True
        else:

            return False

    def deleteprojectmember(self, project_id, user_id):
        """Delete a project member

        :param project_id: project id
        :param user_id: user id
        :return: always true
        """
        request = requests.delete("{0}/{1}/members/{2}".format(self.projects_url, project_id, user_id),
                                  headers=self.headers, verify=self.verify_ssl)
        if request.status_code == 200:
            return True  # It always returns true

    def getprojecthooks(self, project_id, page=1, per_page=20):
        """Get all the hooks from a project

        :param project_id: project id
        :return: the hooks
        """
        data = {'page': page, 'per_page': per_page}
        request = requests.get("{0}/{1}/hooks".format(self.projects_url, project_id), params=data,
                               headers=self.headers, verify=self.verify_ssl)
        if request.status_code == 200:
            return json.loads(request.content.decode("utf-8"))
        else:
            return False

    def getprojecthook(self, project_id, hook_id):
        """Get a particular hook from a project

        :param project_id: project id
        :param hook_id: hook id
        :return: the hook
        """
        request = requests.get("{0}/{1}/hooks/{2}".format(self.projects_url, project_id, hook_id),
                               headers=self.headers, verify=self.verify_ssl)
        if request.status_code == 200:
            return json.loads(request.content.decode("utf-8"))
        else:

            return False

    def addprojecthook(self, project_id, url):
        """Add a hook to a project

        :param project_id: project id
        :param url: url of the hook
        :return: True if success
        """
        data = {"id": project_id, "url": url}
        request = requests.post("{0}/{1}/hooks".format(self.projects_url, project_id),
                                headers=self.headers, data=data, verify=self.verify_ssl)
        if request.status_code == 201:
            return True
        else:
            return False

    def editprojecthook(self, project_id, hook_id, url):
        """Edit an existing hook from a project

        :param project_id: project id
        :param hook_id: hook id
        :param url: the new url
        :param sudo: do the request as another user
        :return: True if success
        """
        data = {"id": project_id, "hook_id": hook_id, "url": url}

        request = requests.put("{0}/{1}/hooks/{2}".format(self.projects_url, project_id, hook_id),
                               headers=self.headers, data=data, verify=self.verify_ssl)
        if request.status_code == 200:
            return True
        else:
            return False

    def deleteprojecthook(self, project_id, hook_id):
        """Delete a project hook

        :param project_id: project id
        :param hook_id: hook id
        :return: True if success
        """
        request = requests.delete("{0}/{1}/hooks/{2}".format(self.projects_url, project_id, hook_id),
                                  headers=self.headers, verify=self.verify_ssl)
        if request.status_code == 200:
            return True
        else:
            return False

    def getsystemhooks(self, page=1, per_page=20):
        """Get all system hooks

        :return: list of hooks
        """
        data = {'page': page, 'per_page': per_page}
        request = requests.get(self.hook_url, params=data, headers=self.headers, verify=self.verify_ssl)
        if request.status_code == 200:
            return json.loads(request.content.decode("utf-8"))
        else:
            return False

    def addsystemhook(self, url):
        """Add a system hook

        :param url: url of the hook
        :return: True if success
        """
        data = {"url": url}
        request = requests.post(self.hook_url, headers=self.headers,
                                data=data, verify=self.verify_ssl)
        if request.status_code == 201:
            return True
        else:
            return False

    def testsystemhook(self, hook_id):
        """Test a system hook

        :param hook_id: hook id
        :return: list of hooks
        """
        data = {"id": hook_id}
        request = requests.get(self.hook_url, data=data,
                               headers=self.headers, verify=self.verify_ssl)
        if request.status_code == 200:
            return json.loads(request.content.decode("utf-8"))
        else:
            return False

    def deletesystemhook(self, hook_id):
        """Delete a project hook

        :param hook_id: hook id
        :return: True if success
        """
        data = {"id": hook_id}
        request = requests.delete("{0}/{1}".format(self.hook_url, hook_id), data=data,
                                  headers=self.headers, verify=self.verify_ssl)
        if request.status_code == 200:
            return True
        else:
            return False

    def getbranches(self, project_id, page=1, per_page=20):
        """List all the branches from a project

        :param project_id: project id
        :return: the branches
        """
        data = {'page': page, 'per_page': per_page}
        request = requests.get("{0}/{1}/repository/branches".format(self.projects_url, project_id), params=data,
                               headers=self.headers, verify=self.verify_ssl)
        if request.status_code == 200:
            return json.loads(request.content.decode("utf-8"))
        else:
            return False

    def getbranch(self, project_id, branch):
        """List one branch from a project

        :param project_id: project id
        :param branch: branch id
        :return: the branch
        """
        request = requests.get("{0}/{1}/repository/branches/{2}".format(self.projects_url, project_id, branch),
                               headers=self.headers, verify=self.verify_ssl)
        if request.status_code == 200:
            return json.loads(request.content.decode("utf-8"))
        else:
            return False

    def createbranch(self, project_id, branch, ref):
        """Create branch from commit SHA or existing branch

        :param project_id:  The ID of a project
        :param branch: The name of the branch
        :param ref: Create branch from commit SHA or existing branch
        :return: True if success, False if not
        """
        data = {"id": project_id, "branch_name": branch, "ref": ref}

        request = requests.post("{0}/{1}/repository/branches".format(self.projects_url, project_id),
                                headers=self.headers, data=data, verify=self.verify_ssl)
        if request.status_code == 201:
            return json.loads(request.content.decode("utf-8"))
        else:
            return False

    def deletebranch(self, project_id, branch):
        """Delete branch by name

        :param project_id:  The ID of a project
        :param branch: The name of the branch
        :return: True if success, False if not
        """

        request = requests.delete("{0}/{1}/repository/branches/{2}".format(self.projects_url, project_id, branch),
                                  headers=self.headers, verify=self.verify_ssl)

        if request.status_code == 200:
            return True
        else:
            return False

    def protectbranch(self, project_id, branch):
        """Protect a branch from changes

        :param project_id: project id
        :param branch: branch id
        :return: True if success
        """
        request = requests.put("{0}/{1}/repository/branches/{2}/protect".format(self.projects_url, project_id, branch),
                               headers=self.headers, verify=self.verify_ssl)
        if request.status_code == 200:
            return True
        else:
            return False

    def unprotectbranch(self, project_id, branch):
        """Stop protecting a branch

        :param project_id: project id
        :param branch: branch id
        :return: true if success
        """
        request = requests.put("{0}/{1}/repository/branches/{2}/unprotect".format(self.projects_url, project_id, branch),
                               headers=self.headers, verify=self.verify_ssl)
        if request.status_code == 200:
            return True
        else:

            return False

    def createforkrelation(self, project_id, from_project_id):
        """Create a fork relation. This DO NOT create a fork but only adds a link as fork the relation between 2 repositories

        :param project_id: project id
        :param from_project_id: from id
        :return: true if success
        """
        data = {"id": project_id, "forked_from_id": from_project_id}
        request = requests.post("{0}/{1}/fork/{2}".format(self.projects_url, project_id, from_project_id),
                                headers=self.headers, data=data, verify=self.verify_ssl)
        if request.status_code == 201:
            return True
        else:

            return False

    def removeforkrelation(self, project_id):
        """Remove an existing fork relation. this DO NOT remove the fork,only the relation between them

        :param project_id: project id
        :return: true if success
        """
        request = requests.delete("{0}/{1}/fork".format(self.projects_url, project_id),
                                  headers=self.headers, verify=self.verify_ssl)
        if request.status_code == 200:
            return True
        else:

            return False

    def createfork(self, project_id):
        """Forks a project into the user namespace of the authenticated user.

        :param project_id: Project ID to fork
        :return: True if succeed
        """

        request = requests.post("{0}/fork/{1}".format(self.projects_url, project_id))

        if request.status_code == 200:
            return True
        else:
            return False

    def getissues(self, page=1, per_page=20):
        """Return a global list of issues for your user.

        :return: list of issues
        """
        data = {'page': page, 'per_page': per_page}

        request = requests.get("{0}/api/v3/issues".format(self.host),
                               params=data, headers=self.headers, verify=self.verify_ssl)
        if request.status_code == 200:
            return json.loads(request.content.decode("utf-8"))
        else:

            return False

    def getprojectissues(self, project_id, page=1, per_page=20, **kwargs):
        """Return a list of issues for project id.

        :param: project_id: The id for the project.
        :return: list of issues
        """
<<<<<<< HEAD
        kwargs['page'] = page
        kwargs['per_page'] = per_page
        data = kwargs
        
=======
        data = {'page': page, 'per_page': per_page}

>>>>>>> c78f78b0
        request = requests.get("{0}/{1}/issues".format(self.projects_url, project_id),
                               params=data, headers=self.headers, verify=self.verify_ssl)
        if request.status_code == 200:
            return json.loads(request.content.decode("utf-8"))
        else:
            return False

    def getprojectissue(self, project_id, issue_id):
        """Get an specific issue id from a project

        :param project_id: project id
        :param issue_id: issue id
        :return: the issue
        """
        request = requests.get("{0}/{1}/issues/{2}".format(self.projects_url, project_id, issue_id),
                               headers=self.headers, verify=self.verify_ssl)
        if request.status_code == 200:
            return json.loads(request.content.decode("utf-8"))
        else:

            return False

    def createissue(self, project_id, title, **kwargs):
        """Create a new issue

        :param project_id: project id
        :param title: title of the issue
        :return: dict with the issue created
        """
        data = {"id": id, "title": title}
        if kwargs:
            data.update(kwargs)
        request = requests.post("{0}/{1}/issues".format(self.projects_url, project_id),
                                headers=self.headers, data=data, verify=self.verify_ssl)
        if request.status_code == 201:
            return json.loads(request.content.decode("utf-8"))
        else:
            return False

    def editissue(self, project_id, issue_id, **kwargs):
        """Edit an existing issue data

        :param project_id: project id
        :param issue_id: issue id
        :return: true if success
        """
        data = {"id": project_id, "issue_id": issue_id}
        if kwargs:
            data.update(kwargs)
        request = requests.put("{0}/{1}/issues/{2}".format(self.projects_url, project_id, issue_id),
                               headers=self.headers, data=data, verify=self.verify_ssl)
        if request.status_code == 200:
            return json.loads(request.content.decode("utf-8"))
        else:
            return False

    def getmilestones(self, project_id, page=1, per_page=20):
        """Get the milestones for a project

        :param project_id: project id
        :return: the milestones
        """
        data = {'page': page, 'per_page': per_page}
        request = requests.get("{0}/{1}/milestones".format(self.projects_url, project_id), params=data,
                               headers=self.headers, verify=self.verify_ssl)
        if request.status_code == 200:
            return json.loads(request.content.decode("utf-8"))
        else:

            return False

    def getmilestone(self, project_id, milestone_id):
        """Get an specific milestone

        :param project_id: project id
        :param milestone_id: milestone id
        :return: dict with the new milestone
        """
        request = requests.get("{0}/{1}/milestones/{2}".format(self.projects_url, project_id, milestone_id),
                               headers=self.headers, verify=self.verify_ssl)
        if request.status_code == 200:
            return json.loads(request.content.decode("utf-8"))
        else:

            return False

    def createmilestone(self, project_id, title, **kwargs):
        """Create a new milestone

        :param project_id: project id
        :param title: title
        :param description: description
        :param due_date: due date
        :param sudo: do the request as another user
        :return: dict of the new issue
        """
        data = {"id": project_id, "title": title}

        if kwargs:
            data.update(kwargs)

        request = requests.post("{0}/{1}/milestones".format(self.projects_url, project_id),
                                headers=self.headers, data=data, verify=self.verify_ssl)
        if request.status_code == 201:
            return json.loads(request.content.decode("utf-8"))
        else:

            return False

    def editmilestone(self, project_id, milestone_id, **kwargs):
        """Edit an existing milestone

        :param project_id: project id
        :param milestone_id: milestone id
        :param title: title
        :param description: description
        :param due_date: due date
        :param state_event: state
        :param sudo: do the request as another user
        :return: dict with the modified milestone
        """
        data = {"id": project_id, "milestone_id": milestone_id}
        if kwargs:
            data.update(kwargs)
        request = requests.put("{0}/{1}/milestones/{2}".format(self.projects_url, project_id, milestone_id),
                               headers=self.headers, data=data, verify=self.verify_ssl)
        if request.status_code == 200:
            return json.loads(request.content.decode("utf-8"))
        else:

            return False

    def getdeploykeys(self, project_id, page=1, per_page=20):
        """Get a list of a project's deploy keys.

        :param project_id: project id
        :return: the keys in a dictionary if success, false if not
        """
        data = {'page': page, 'per_page': per_page}
        request = requests.get("{0}/{1}/keys".format(self.projects_url, project_id), params=data,
                               headers=self.headers, verify=self.verify_ssl)
        if request.status_code == 200:
            return json.loads(request.content.decode("utf-8"))
        else:

            return False

    def getdeploykey(self, project_id, key_id):
        """Get a single key.

        :param project_id: project id
        :param key_id: key id
        :return: the key in a dict if success, false if not
        """
        request = requests.get("{0}/{1}/keys/{2}".format(self.projects_url, project_id, key_id),
                               headers=self.headers, verify=self.verify_ssl)
        if request.status_code == 200:
            return json.loads(request.content.decode("utf-8"))
        else:

            return False

    def adddeploykey(self, project_id, title, key):
        """Creates a new deploy key for a project.

        :param project_id: project id
        :param title: title of the key
        :param key: the key itself
        :return: true if sucess, false if not
        """
        data = {"id": project_id, "title": title, "key": key}

        request = requests.post("{0}/{1}/keys".format(self.projects_url, project_id),
                                headers=self.headers, data=data, verify=self.verify_ssl)
        if request.status_code == 201:
            return True
        else:

            return False

    def deletedeploykey(self, project_id, key_id):
        """Delete a deploy key from a project

        :param project_id: project id
        :param key_id: key id to delete
        :return: true if success, false if not
        """
        request = requests.delete("{0}/{1}/keys/{2}".format(self.projects_url, project_id, key_id),
                                  headers=self.headers, verify=self.verify_ssl)
        if request.status_code == 200:
            return True
        else:

            return False

    def creategroup(self, name, path):
        """Creates a new group

        :param name: The name of the group
        :param path: The path for the group
        :return: dict of the new group
        """
        request = requests.post(self.groups_url,
                                data={'name': name, 'path': path},
                                headers=self.headers, verify=self.verify_ssl)
        if request.status_code == 201:
            return json.loads(request.content.decode("utf-8"))
        else:
            msg = json.loads(request.content.decode("utf-8"))['message']
            return exceptions.HttpError(msg)

    def getgroups(self, group_id=None, page=1, per_page=20):
        """Retrieve group information

        :param group_id: Specify a group. Otherwise, all groups are returned
        :return: list of groups
        """
        data = {'page': page, 'per_page': per_page}

        request = requests.get("{0}/{1}".format(self.groups_url,
                                              group_id if group_id else ""),
                               params=data, headers=self.headers,
                               verify=self.verify_ssl)
        if request.status_code == 200:
            return json.loads(request.content.decode("utf-8"))
        else:

            return False

    def moveproject(self, group_id, project_id):
        """Move a given project into a given group

        :param group_id: ID of the destination group
        :param project_id: ID of the project to be moved
        :return: dict of the updated project
        """
        request = requests.post("{0}/{1}/projects/{2}".format(self.groups_url,
                                                           group_id,
                                                           project_id),
                                headers=self.headers, verify=self.verify_ssl)
        if request.status_code == 201:
            return json.loads(request.content.decode("utf-8"))
        else:

            return False

    def getmergerequests(self, project_id, page=1, per_page=20, state=None):
        """Get all the merge requests for a project.

        :param project_id: ID of the project to retrieve merge requests for
        :param state: Passes merge request state to filter them by it
        :return: list with all the merge requests
        """
        data = {'page': page, 'per_page': per_page, 'state': state}

        request = requests.get('{0}/{1}/merge_requests'.format(self.projects_url, project_id),
                               params=data, headers=self.headers, verify=self.verify_ssl)

        if request.status_code == 200:
            return json.loads(request.content.decode("utf-8"))
        else:

            return False

    def getmergerequest(self, project_id, mergerequest_id):
        """Get information about a specific merge request.

        :param project_id: ID of the project
        :param mergerequest_id: ID of the merge request
        :return: dict of the merge request
        """
        request = requests.get('{0}/{1}/merge_request/{2}'.format(self.projects_url, project_id, mergerequest_id),
                               headers=self.headers, verify=self.verify_ssl)

        if request.status_code == 200:
            return json.loads(request.content.decode("utf-8"))
        else:

            return False

    def getmergerequestcomments(self, project_id, mergerequest_id, page=1, per_page=20):
        """Get comments of a merge request.

        :param project_id: ID of the project
        :param mergerequest_id: ID of the merge request
        :return: list of the comments
        """
        data = {'page': page, 'per_page': per_page}
        request = requests.get('{0}/{1}/merge_request/{2}/comments'.format(self.projects_url, project_id, mergerequest_id),
                               params=data, headers=self.headers, verify=self.verify_ssl)

        if request.status_code == 200:
            return json.loads(request.content.decode("utf-8"))
        else:

            return False

    def createmergerequest(self, project_id, sourcebranch, targetbranch,
                           title, target_project_id=None, assignee_id=None):
        """Create a new merge request.

        :param project_id: ID of the project originating the merge request
        :param sourcebranch: name of the branch to merge from
        :param targetbranch: name of the branch to merge to
        :param title: Title of the merge request
        :param assignee_id: Assignee user ID
        :return: dict of the new merge request
        """
        data = {'source_branch': sourcebranch,
                'target_branch': targetbranch,
                'title': title,
                'assignee_id': assignee_id,
                'target_project_id': target_project_id}

        request = requests.post('{0}/{1}/merge_requests'.format(self.projects_url, project_id),
                                data=data, headers=self.headers, verify=self.verify_ssl)
        if request.status_code == 201:
            return json.loads(request.content.decode("utf-8"))
        else:

            return False

    def updatemergerequest(self, project_id, mergerequest_id, **kwargs):
        """Update an existing merge request.

        :param project_id: ID of the project originating the merge request
        :param mergerequest_id: ID of the merge request to update
        :param sourcebranch: name of the branch to merge from
        :param targetbranch: name of the branch to merge to
        :param title: Title of the merge request
        :param assignee_id: Assignee user ID
        :param closed: MR status.  True = closed
        :return: dict of the modified merge request
        """
        data = {}

        if kwargs:
            data.update(kwargs)

        request = requests.put('{0}/{1}/merge_request/{2}'.format(self.projects_url, project_id, mergerequest_id),
                               data=data, headers=self.headers, verify=self.verify_ssl)
        if request.status_code == 200:
            return json.loads(request.content.decode("utf-8"))
        else:

            return False

    def acceptmergerequest(self, project_id, mergerequest_id, merge_commit_message=None):
        """Update an existing merge request.

        :param project_id: ID of the project originating the merge request
        :param mergerequest_id: ID of the merge request to accept
        :param merge_commit_message: Custom merge commit message
        :return: dict of the modified merge request
        """

        data = {'merge_commit_message': merge_commit_message}

        request = requests.put('{0}/{1}/merge_request/{2}/merge'.format(self.projects_url, project_id, mergerequest_id),
                               data=data, headers=self.headers, verify=self.verify_ssl)
        if request.status_code == 200:
            return json.loads(request.content.decode("utf-8"))
        else:
            return False

    def addcommenttomergerequest(self, project_id, mergerequest_id, note):
        """Add a comment to a merge request.

        :param project_id: ID of the project originating the merge request
        :param mergerequest_id: ID of the merge request to comment on
        :param note: Text of comment
        :return: True if success
        """
        request = requests.post(
            '{0}/{1}/merge_request/{2}/comments'.format(self.projects_url, project_id, mergerequest_id),
            data={'note': note}, headers=self.headers, verify=self.verify_ssl)

        if request.status_code == 201:
            return True
        else:

            return False

    def getsnippets(self, project_id, page=1, per_page=20):
        """Get all the snippets of the project identified by project_id

        :param project_id: project id to get the snippets from
        :return: list of dictionaries
        """
        data = {'page': page, 'per_page': per_page}
        request = requests.get("{0}/{1}/snippets".format(self.projects_url, project_id), params=data,
                               verify=self.verify_ssl, headers=self.headers)
        if request.status_code == 200:
            return json.loads(request.content.decode("utf-8"))
        else:
            return False

    def getsnippet(self, project_id, snippet_id):
        """Get one snippet from a project

        :param project_id: project id to get the snippet from
        :param snippet_id: snippet id
        :return: dictionary
        """
        request = requests.get("{0}/{1}/snippets/{2}".format(self.projects_url, project_id, snippet_id),
                               verify=self.verify_ssl, headers=self.headers)
        if request.status_code == 200:
            return json.loads(request.content.decode('utf-8'))
        else:
            return False

    def createsnippet(self, project_id, title, file_name, code, lifetime=""):
        """Creates an snippet

        :param project_id: project id to create the snippet under
        :param title: title of the snippet
        :param file_name: filename for the snippet
        :param code: content of the snippet
        :param lifetime: expiration date
        :return: True if correct, false if failed
        """
        data = {"id": project_id, "title": title, "file_name": file_name, "code": code}
        if lifetime != "":
            data["lifetime"] = lifetime
        request = requests.post("{0}/{1}/snippets".format(self.projects_url, project_id),
                                data=data, verify=self.verify_ssl, headers=self.headers)
        if request.status_code == 201:
            return json.loads(request.content.decode("utf-8"))
        else:
            return False

    def getsnippetcontent(self, project_id, snippet_id):
        """Get raw content of a given snippet

        :param project_id: project_id for the snippet
        :param snippet_id: snippet id
        :return: the content of the snippet
        """
        request = requests.get("{0}/{1}/snippets/{2}/raw".format(self.projects_url, project_id, snippet_id),
                               verify=self.verify_ssl, headers=self.headers)
        if request.status_code == 200:
            return request.content.decode("utf-8")
        else:
            return False

    def deletesnippet(self, project_id, snippet_id):
        """Deletes a given snippet

        :param project_id: project_id
        :param snippet_id: snippet id
        :return: True if success
        """
        request = requests.delete("{0}/{1}/snippets/{2}".format(self.projects_url, project_id, snippet_id),
                                  headers=self.headers, verify=self.verify_ssl)
        if request.status_code == 200:
            return True
        else:
            return False

    def getrepositories(self, project_id, page=1, per_page=20):
        """Gets all repositories for a project id

        :param project_id: project id
        :return: list of repos
        """
        data = {'page': page, 'per_page': per_page}
        request = requests.get("{0}/{1}/repository/branches".format(self.projects_url, project_id), params=data,
                               verify=self.verify_ssl, headers=self.headers)
        if request.status_code == 200:
            return json.loads(request.content.decode("utf-8"))
        else:
            return False

    def getrepositorybranch(self, project_id, branch):
        """Get a single project repository branch.

        :param project_id: project id
        :param branch: branch
        :return: dict of the branch
        """
        request = requests.get("{0}/{1}/repository/branches/{2}".format(self.projects_url, project_id, branch),
                               verify=self.verify_ssl, headers=self.headers)
        if request.status_code == 200:
            return json.loads(request.content.decode("utf-8"))
        elif request.status_code == 404:
            if json.loads(request.content.decode("utf-8"))['message'] == "404 Branch does not exist Not Found":
                # In the future we should raise an exception here
                return False
        else:
            return False

    def protectrepositorybranch(self, project_id, branch):
        """Protects a single project repository branch. This is an idempotent function,
        protecting an already protected repository branch still returns a 200 OK status code.

        :param project_id: project id
        :param branch: branch to protech
        :return: dict with the branch
        """
        request = requests.put("{0}/{1}/repository/branches/{2}/protect".format(self.projects_url, project_id, branch),
                               headers=self.headers, verify=self.verify_ssl)
        if request.status_code == 200:
            return json.loads(request.content.decode("utf-8"))
        else:
            return False

    def unprotectrepositorybranch(self, project_id, branch):
        """Unprotects a single project repository branch. This is an idempotent function,
        unprotecting an already unprotected repository branch still returns a 200 OK status code.

        :param project_id: project id
        :param branch: branch to unprotect
        :return: dict with the branch
        """
        request = requests.put("{0}/{1}/repository/branches/{2}/unprotect".format(self.projects_url, project_id, branch),
                               headers=self.headers, verify=self.verify_ssl)
        if request.status_code == 200:
            return json.loads(request.content.decode("utf-8"))
        else:
            return

    def getrepositorytags(self, project_id, page=1, per_page=20):
        """Get a list of repository tags from a project, sorted by name in reverse alphabetical order.

        :param project_id: project id
        :return: list with all the tags
        """
        data = {'page': page, 'per_page': per_page}
        request = requests.get("{0}/{1}/repository/tags".format(self.projects_url, project_id), params=data,
                               verify=self.verify_ssl, headers=self.headers)
        if request.status_code == 200:
            return json.loads(request.content.decode("utf-8"))
        else:
            return False

    def createrepositorytag(self, project_id, tag_name, ref, message=None):
        """Creates new tag in the repository that points to the supplied ref

        :param project_id: project id
        :param tag_name: tag
        :param ref: sha1 of the commit or branch to tag
        :param message: message
        :return: dict
        """

        data = {"id": project_id, "tag_name": tag_name, "ref": ref, "message": message}
        request = requests.post("{0}/{1}/repository/tags".format(self.projects_url, project_id), data=data,
                                verify=self.verify_ssl, headers=self.headers)

        if request.status_code == 201:
            return json.loads(request.content.decode("utf-8"))
        else:
            return False

    def getrepositorycommits(self, project_id, ref_name=None, page=1, per_page=20):
        """Get a list of repository commits in a project.

        :param project_id: The ID of a project
        :param ref_name: The name of a repository branch or tag or if not given the default branch
        :return: list of commits
        """
        data = {'page': page, 'per_page': per_page}
        if ref_name is not None:
            data.update({"ref_name": ref_name})
        request = requests.get("{0}/{1}/repository/commits".format(self.projects_url, project_id),
                               verify=self.verify_ssl, params=data, headers=self.headers)
        if request.status_code == 200:
            return json.loads(request.content.decode("utf-8"))
        else:
            return False

    def getrepositorycommit(self, project_id, sha1):
        """Get a specific commit identified by the commit hash or name of a branch or tag.

        :param project_id: The ID of a project
        :param sha1: The commit hash or name of a repository branch or tag
        :return: dic tof commit
        """
        request = requests.get("{0}/{1}/repository/commits/{2}".format(self.projects_url, project_id, sha1),
                               verify=self.verify_ssl, headers=self.headers)
        if request.status_code == 200:
            return json.loads(request.content.decode("utf-8"))
        else:
            return False

    def getrepositorycommitdiff(self, project_id, sha1):
        """Get the diff of a commit in a project

        :param project_id: The ID of a project
        :param sha1: The name of a repository branch or tag or if not given the default branch
        :return: dict with the diff
        """
        request = requests.get("{0}/{1}/repository/commits/{2}/diff".format(self.projects_url, project_id, sha1),
                               verify=self.verify_ssl, headers=self.headers)
        if request.status_code == 200:
            return json.loads(request.content.decode("utf-8"))
        else:
            return False

    def getrepositorytree(self, project_id, **kwargs):
        """Get a list of repository files and directories in a project.

        :param project_id: The ID of a project
        :param path: The path inside repository. Used to get contend of subdirectories
        :param ref_name: The name of a repository branch or tag or if not given the default branch
        :return: dcit with the tree
        """
        data = {}
        if kwargs:
            data.update(kwargs)

        request = requests.get("{0}/{1}/repository/tree".format(self.projects_url, project_id), params=data,
                               verify=self.verify_ssl, headers=self.headers)
        if request.status_code == 200:
            return json.loads(request.content.decode("utf-8"))
        else:
            return False

    def getrawfile(self, project_id, sha1, filepath):
        """Get the raw file contents for a file by commit SHA and path.

        :param project_id: The ID of a project
        :param sha1: The commit or branch name
        :param filepath: The path the file
        :return: raw file contents
        """
        data = {"filepath": filepath}
        request = requests.get("{0}/{1}/repository/blobs/{2}".format(self.projects_url, project_id, sha1),
                               params=data, verify=self.verify_ssl,
                               headers=self.headers)
        if request.status_code == 200:
            return request.content
        else:
            return False

    def getrawblob(self, project_id, sha1):
        """Get the raw file contents for a blob by blob SHA.

        :param project_id: The ID of a project
        :param sha1: the commit sha
        :return: raw blob
        """
        request = requests.get("{0}/{1}/repository/raw_blobs/{2}".format(self.projects_url, project_id, sha1),
                               verify=self.verify_ssl, headers=self.headers)
        if request.status_code == 200:
            return request.content
        else:
            return False

    def getcontributors(self, project_id, page=1, per_page=20):
        """Get repository contributors list

        :param: project_id: The ID of a project
        :return: list of contributors
        """
        data = {'page': page, 'per_page': per_page}
        request = requests.get("{0}/{1}/repository/contributors".format(self.projects_url, project_id), params=data,
                               verify=self.verify_ssl, headers=self.headers)
        if request.status_code == 200:
            return json.loads(request.content.decode("utf-8"))
        else:
            return False

    def compare_branches_tags_commits(self, project_id, from_id, to_id):
        """Compare branches, tags or commits

        :param project_id: The ID of a project
        :param from_id: the commit sha or branch name
        :param to_id: the commit sha or branch name
        :return: commit list and diff between two branches tags or commits provided by name
        """
        data = {"from": from_id, "to": to_id}
        request = requests.get("{0}/{1}/repository/compare".format(self.projects_url, project_id),
                               params=data, verify=self.verify_ssl,
                               headers=self.headers)

        if request.status_code == 200:
            return json.loads(request.content.decode("utf-8"))
        else:
            return False

    def searchproject(self, search, page=1, per_page=20):
        """Search for projects by name which are accessible to the authenticated user

        :param search: query to search for
        :return: list of results
        """
        data = {'page': page, 'per_page': per_page}
        request = requests.get("{0}/{1}".format(self.search_url, search), params=data,
                               verify=self.verify_ssl, headers=self.headers)

        if request.status_code == 200:
            return json.loads(request.content.decode("utf-8"))
        else:
            return False

    def getfilearchive(self, project_id, filepath=""):
        """Get an archive of the repository

        :param project_id: project id
        :param filepath: path to save the file to
        :return: True if the file was saved to the filepath
        """
        request = requests.get("{0}/{1}/repository/archive".format(self.projects_url, project_id),
                               verify=self.verify_ssl, headers=self.headers)
        if request.status_code == 200:
            if filepath == "":
                filepath = request.headers['content-disposition'].split(";")[1].split("=")[1].strip('"')
            with open(filepath, "wb") as filesave:
                filesave.write(request.content)
                # TODO: Catch oserror exceptions as no permissions and such
                # TODO: change the filepath to a path and keep always the filename?
            return True
        else:
            msg = json.loads(request.content.decode("utf-8"))['message']
            raise exceptions.HttpError(msg)

    def deletegroup(self, group_id):
        """Deletes an group by ID

        :param group_id: id of the group to delete
        :return: True if it deleted, False if it couldn't. False could happen for several reasons, but there isn't a good way of differentiating them
        """
        request = requests.delete("{0}/{1}".format(self.groups_url, group_id),
                                  headers=self.headers, verify=self.verify_ssl)
        if request.status_code == 200:
            return True
        else:
            return False

    def getgroupmembers(self, group_id, page=1, per_page=20):
        """Lists the members of a given group id

        :param group_id: the group id
        :param page: which page to return (default is 1)
        :param per_page: number of items to return per page (default is 20)
        :return: the group's members
        """
        data = {'page': page, 'per_page': per_page}
        request = requests.get("{0}/{1}/members".format(self.groups_url, group_id), params=data,
                               headers=self.headers, verify=self.verify_ssl)
        if request.status_code == 200:
            return json.loads(request.content.decode("utf-8"))
        else:
            return False

    def addgroupmember(self, group_id, user_id, access_level):
        """Adds a project member to a project

        :param user_id: user id
        :param access_level: access level, see gitlab help to know more
        :return: True if success
        """
        if not isinstance(access_level, int):
            if access_level.lower() == "owner":
                access_level = 50
            elif access_level.lower() == "master":
                access_level = 40
            elif access_level.lower() == "developer":
                access_level = 30
            elif access_level.lower() == "reporter":
                access_level = 20
            elif access_level.lower() == "guest":
                access_level = 10
            else:
                return False

        data = {"id": group_id, "user_id": user_id, "access_level": access_level}

        request = requests.post("{0}/{1}/members".format(self.groups_url, group_id),
                                headers=self.headers, data=data, verify=self.verify_ssl)
        if request.status_code == 201:
            return True
        else:
            return False

    def deletegroupmember(self, group_id, user_id):
        """Delete a group member

        :param group_id: group id to remove the member from
        :param user_id: user id
        :return: always true
        """
        request = requests.delete("{0}/{1}/members/{2}".format(self.groups_url, group_id, user_id),
                                  headers=self.headers, verify=self.verify_ssl)
        if request.status_code == 200:
            return True  # It always returns true

    def getissuewallnotes(self, project_id, issue_id, page=1, per_page=20):
        """Get the notes from the wall of a issue

        """
        data = {'page': page, 'per_page': per_page}
        request = requests.get("{0}/{1}/issues/{2}/notes".format(self.projects_url, project_id, issue_id), params=data,
                               verify=self.verify_ssl, headers=self.headers)

        if request.status_code == 200:
            return json.loads(request.content.decode("utf-8"))
        else:
            return False

    def getissuewallnote(self, project_id, issue_id, note_id):
        """Get one note from the wall of the issue

        """
        request = requests.get("{0}/{1}/issues/{2}/notes/{3}".format(self.projects_url, project_id, issue_id, note_id),
                               verify=self.verify_ssl, headers=self.headers)

        if request.status_code == 200:
            return json.loads(request.content.decode("utf-8"))
        else:
            return False

    def createissuewallnote(self, project_id, issue_id, content):
        """Create a new note

        """
        data = {"body": content}
        request = requests.post("{0}/{1}/issues/{2}/notes".format(self.projects_url, project_id, issue_id),
                                verify=self.verify_ssl, headers=self.headers, data=data)

        if request.status_code == 201:
            return json.loads(request.content.decode("utf-8"))
        else:
            return False

    def getsnippetwallnotes(self, project_id, snippet_id, page=1, per_page=20):
        """Get the notes from the wall of a snippet

        """
        data = {'page': page, 'per_page': per_page}
        request = requests.get("{0}/{1}/snippets/{2}/notes".format(self.projects_url, project_id, snippet_id),
                               params=data, verify=self.verify_ssl, headers=self.headers)

        if request.status_code == 200:
            return json.loads(request.content.decode("utf-8"))
        else:
            return False

    def getsnippetwallnote(self, project_id, snippet_id, note_id):
        """Get one note from the wall of the snippet

        """
        request = requests.get("{0}/{1}/snippets/{2}/notes/{3}".format(self.projects_url, project_id, snippet_id, note_id),
                               verify=self.verify_ssl, headers=self.headers)

        if request.status_code == 200:
            return json.loads(request.content.decode("utf-8"))
        else:
            return False

    def createsnippetewallnote(self, project_id, snippet_id, content):
        """Create a new note

        """
        data = {"body": content}
        request = requests.post("{0}/{1}/snippets/{2}/notes".format(self.projects_url, project_id, snippet_id),
                                verify=self.verify_ssl, headers=self.headers, data=data)

        if request.status_code == 201:
            return json.loads(request.content.decode("utf-8"))
        else:
            return False

    def getmergerequestwallnotes(self, project_id, merge_request_id, page=1, per_page=20):
        """Get the notes from the wall of a merge request

        """
        data = {'page': page, 'per_page': per_page}
        request = requests.get("{0}/{1}/merge_requests/{2}/notes".format(self.projects_url, project_id, merge_request_id),
                               params=data, verify=self.verify_ssl, headers=self.headers)

        if request.status_code == 200:
            return json.loads(request.content.decode("utf-8"))
        else:
            return False

    def getmergerequestwallnote(self, project_id, merge_request_id, note_id):
        """Get one note from the wall of the merge request

        """
        request = requests.get("{0}/{1}/merge_requests/{2}/notes/{3}".format(self.projects_url, project_id,
                                                                         merge_request_id, note_id),
                               verify=self.verify_ssl, headers=self.headers)

        if request.status_code == 200:
            return json.loads(request.content.decode("utf-8"))
        else:
            return False

    def createmergerequestewallnote(self, project_id, merge_request_id, content):
        """Create a new note

        """
        data = {"body": content}
        request = requests.post("{0}/{1}/merge_requests/{2}/notes".format(self.projects_url, project_id, merge_request_id),
                                verify=self.verify_ssl, headers=self.headers, data=data)

        if request.status_code == 201:
            return json.loads(request.content.decode("utf-8"))
        else:
            return False

    def createfile(self, project_id, file_path, branch_name, content, commit_message):
        """Creates a new file in the repository

        :param project_id: project id
        :param file_path: Full path to new file. Ex. lib/class.rb
        :param branch_name: The name of branch
        :param content: File content
        :param commit_message: Commit message
        :return: true if success, false if not
        """
        data = {"file_path": file_path, "branch_name": branch_name,
                "content": content, "commit_message": commit_message}
        request = requests.post("{0}/{1}/repository/files".format(self.projects_url, project_id),
                                verify=self.verify_ssl, headers=self.headers, data=data)
        if request.status_code == 201:
            return True
        else:
            return False

    def updatefile(self, project_id, file_path, branch_name, content, commit_message):
        """Updates an existing file in the repository

        :param project_id: project id
        :param file_path: Full path to new file. Ex. lib/class.rb
        :param branch_name: The name of branch
        :param content: File content
        :param commit_message: Commit message
        :return: true if success, false if not
        """
        data = {"file_path": file_path, "branch_name": branch_name,
                "content": content, "commit_message": commit_message}
        request = requests.put("{0}/{1}/repository/files".format(self.projects_url, project_id),
                               headers=self.headers, data=data, verify=self.verify_ssl)

        if request.status_code == 200:
            return True
        else:
            return False

    def getfile(self, project_id, file_path, ref):
        """Allows you to receive information about file in repository like name, size, content.
        Note that file content is Base64 encoded.

        :param project_id: project_id
        :param file_path: Full path to file. Ex. lib/class.rb
        :param ref: The name of branch, tag or commit
        :return:
        """
        data = {"file_path": file_path, "ref": ref}
        request = requests.get("{0}/{1}/repository/files".format(self.projects_url, project_id),
                               headers=self.headers, data=data, verify=self.verify_ssl)
        if request.status_code == 200:
            return json.loads(request.content.decode("utf-8"))
        else:
            return False

    def deletefile(self, project_id, file_path, branch_name, commit_message):
        """Deletes existing file in the repository

        :param project_id: project id
        :param file_path: Full path to new file. Ex. lib/class.rb
        :param branch_name: The name of branch
        :param commit_message: Commit message
        :return: true if success, false if not
        """
        data = {"file_path": file_path, "branch_name": branch_name,
                "commit_message": commit_message}
        request = requests.delete("{0}/{1}/repository/files".format(self.projects_url, project_id),
                                  headers=self.headers, data=data,
                                  verify=self.verify_ssl)
        if request.status_code == 200:
            return True
        else:
            return False

    def setgitlabciservice(self, project_id, token, project_url):
        """Set GitLab CI service for project

        :param project_id: project id
        :param token: CI project token
        :param project_url: CI project url
        :return: true if success, false if not
        """
        data = {"token": token, "project_url": project_url}
        request = requests.put("{0}/{1}/services/gitlab-ci".format(self.projects_url, project_id),
                               verify=self.verify_ssl, headers=self.headers, data=data)

        if request.status_code == 200:
            return True
        else:
            return False

    def deletegitlabciservice(self, project_id, token, project_url):
        """Delete GitLab CI service settings

        :return: true if success, false if not
        """
        request = requests.delete("{0}/{1}/services/gitlab-ci".format(self.projects_url, project_id),
                                  headers=self.headers, verify=self.verify_ssl)

        if request.status_code == 200:
            return True
        else:
            return False

    def getlabels(self, project_id, page=1, per_page=20):
        """Get all labels for given project.

        :param project_id: The ID of a project
        :return: list of the labels
        """
        data = {'page': page, 'per_page': per_page}
        request = requests.get("{0}/{1}/labels".format(self.projects_url, project_id), params=data,
                               verify=self.verify_ssl, headers=self.headers)

        if request.status_code == 200:
            return json.loads(request.content.decode("utf-8"))
        else:
            return False

    def createlabel(self, project_id, name, color):
        """Creates a new label for given repository with given name and color.

        :param project_id: The ID of a project
        :param name: The name of the label
        :param color: Color of the label given in 6-digit hex notation with leading '#' sign (e.g. #FFAABB)
        :return:
        """

        data = {"name": name, "color": color}
        request = requests.post("{0}/{1}/labels".format(self.projects_url, project_id), data=data,
                                verify=self.verify_ssl, headers=self.headers)
        if request.status_code == 201:
            return json.loads(request.content.decode("utf-8"))
        else:
            return False

    def deletelabel(self, project_id, name):
        """Deletes a label given by its name.

        :param project_id: The ID of a project
        :param name: The name of the label
        :return: True if succeed
        """
        data = {"name": name}

        request = requests.delete("{0}/{1}/labels".format(self.projects_url, project_id), data=data,
                                  verify=self.verify_ssl, headers=self.headers)

        if request.status_code == 200:
            return True
        else:
            return False

    def editlabel(self, project_id, name, new_name=None, color=None):
        """Updates an existing label with new name or now color. At least one parameter is required, to update the label.

        :param project_id: The ID of a project
        :param name: The name of the label
        :return: True if succeed
        """
        data = {"name": name, "new_name": new_name, "color": color}

        request = requests.put("{0}/{1}/labels".format(self.projects_url, project_id), data=data,
                               verify=self.verify_ssl, headers=self.headers)

        if request.status_code == 200:
            return json.loads(request.content.decode("utf-8"))
        else:
            return False<|MERGE_RESOLUTION|>--- conflicted
+++ resolved
@@ -774,15 +774,10 @@
         :param: project_id: The id for the project.
         :return: list of issues
         """
-<<<<<<< HEAD
         kwargs['page'] = page
         kwargs['per_page'] = per_page
         data = kwargs
         
-=======
-        data = {'page': page, 'per_page': per_page}
-
->>>>>>> c78f78b0
         request = requests.get("{0}/{1}/issues".format(self.projects_url, project_id),
                                params=data, headers=self.headers, verify=self.verify_ssl)
         if request.status_code == 200:
